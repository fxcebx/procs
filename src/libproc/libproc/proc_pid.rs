--- conflicted
+++ resolved
@@ -757,29 +757,6 @@
 
     let _listener = TcpListener::bind("127.0.0.1:65535");
 
-<<<<<<< HEAD
-    match pidinfo::<BSDInfo>(pid, 0) {
-        Ok(info) => {
-            match listpidinfo::<ListFDs>(pid, info.pbi_nfiles as usize) {
-                Ok(fds) => {
-                    for fd in fds {
-                        match fd.proc_fdtype.into() {
-                            ProcFDType::Socket => {
-                                if let Ok(socket) = pidfdinfo::<SocketFDInfo>(pid, fd.proc_fd) {
-                                    match socket.psi.soi_kind.into() {
-                                        SocketInfoKind::Tcp => unsafe {
-                                            let info = socket.psi.soi_proto.pri_tcp;
-                                            assert_eq!(socket.psi.soi_protocol,
-                                            libc::IPPROTO_TCP);
-                                            //assert_eq!(info.tcpsi_ini.insi_lport as u32, 65535);
-                                        }
-                                        _ => (),
-                                    }
-                                }
-                            },
-                            _ => (),
-                        }
-=======
     let info = pidinfo::<BSDInfo>(pid, 0).unwrap();
     let fds = listpidinfo::<ListFDs>(pid, info.pbi_nfiles as usize).unwrap();
     for fd in fds {
@@ -790,8 +767,7 @@
                     SocketInfoKind::Tcp => unsafe {
                         let info = socket.psi.soi_proto.pri_tcp;
                         assert_eq!(socket.psi.soi_protocol, libc::IPPROTO_TCP);
-                        assert_eq!(info.tcpsi_ini.insi_lport as u32, 65535);
->>>>>>> 6c524872
+                        //assert_eq!(info.tcpsi_ini.insi_lport as u32, 65535);
                     }
                     _ => (),
                 }
